import {
    Type,
    EnumType,
    UnionType,
    ClassType,
    ClassProperty,
    TransformedStringTypeKind,
    PrimitiveStringTypeKind
} from "../Type";
import { matchType, nullableFromUnion, directlyReachableSingleNamedType } from "../TypeUtils";
import { Sourcelike, maybeAnnotated, modifySource } from "../Source";
import {
    utf16LegalizeCharacters,
    escapeNonPrintableMapper,
    utf16ConcatMap,
    standardUnicodeHexEscape,
    isAscii,
    isLetter,
    isDigit,
    splitIntoWords,
    combineWords,
    allUpperWordStyle,
    firstUpperWordStyle,
    allLowerWordStyle,
    isPrintable,
    decapitalize
} from "../support/Strings";

import { StringTypeMapping } from "../TypeBuilder";

import { Name, Namer, funPrefixNamer, DependencyName } from "../Naming";
import { ConvenienceRenderer, ForbiddenWordsInfo } from "../ConvenienceRenderer";
import { TargetLanguage } from "../TargetLanguage";
import { Option, BooleanOption, getOptionValues, OptionValues } from "../RendererOptions";
import { anyTypeIssueAnnotation, nullTypeIssueAnnotation } from "../Annotation";
import { defined } from "../support/Support";
import { RenderContext } from "../Renderer";
import { arrayIntercalate } from "collection-utils";

export const dartOptions = {
    justTypes: new BooleanOption("just-types", "Types only", false),
    codersInClass: new BooleanOption("coders-in-class", "Put encoder & decoder in Class", false),
    methodNamesWithMap: new BooleanOption("from-map", "Use method names fromMap() & toMap()", false),
    requiredProperties: new BooleanOption("required-props", "Make all properties required", false),
    finalProperties: new BooleanOption("final-props", "Make all properties final", false),
    generateCopyWith: new BooleanOption("copy-with", "Generate CopyWith method", false)
};

export class DartTargetLanguage extends TargetLanguage {
    constructor() {
        super("Dart", ["dart"], "dart");
    }

    protected getOptions(): Option<any>[] {
        return [
            dartOptions.justTypes,
            dartOptions.codersInClass,
            dartOptions.methodNamesWithMap,
            dartOptions.requiredProperties,
            dartOptions.finalProperties,
            dartOptions.generateCopyWith
        ];
    }

    get supportsUnionsWithBothNumberTypes(): boolean {
        return true;
    }

    get stringTypeMapping(): StringTypeMapping {
        const mapping: Map<TransformedStringTypeKind, PrimitiveStringTypeKind> = new Map();
        mapping.set("date", "date");
        mapping.set("date-time", "date-time");
        //        mapping.set("uuid", "uuid");
        return mapping;
    }

    protected makeRenderer(renderContext: RenderContext, untypedOptionValues: { [name: string]: any }): DartRenderer {
        const options = getOptionValues(dartOptions, untypedOptionValues);
        return new DartRenderer(this, renderContext, options);
    }
}

const keywords = [
    "abstract",
    "do",
    "import",
    "super",
    "as",
    "dynamic",
    "in",
    "switch",
    "assert",
    "else",
    "interface",
    "sync*",
    "async",
    "enum",
    "is",
    "this",
    "async*",
    "export",
    "library",
    "throw",
    "await",
    "external",
    "mixin",
    "true",
    "break",
    "extends",
    "new",
    "try",
    "case",
    "factory",
    "null",
    "typedef",
    "catch",
    "false",
    "operator",
    "var",
    "class",
    "final",
    "part",
    "void",
    "const",
    "finally",
    "rethrow",
    "while",
    "continue",
    "for",
    "return",
    "with",
    "covariant",
    "get",
    "set",
    "yield",
    "default",
    "if",
    "static",
    "yield*",
    "deferred",
    "implements",
    "int",
    "double",
    "bool",
    "Map",
    "List",
    "String",
    "File",
    "fromJson",
    "toJson",
    "fromMap",
    "toMap"
];

const typeNamingFunction = funPrefixNamer("types", n => dartNameStyle(true, false, n));
const propertyNamingFunction = funPrefixNamer("properties", n => dartNameStyle(false, false, n));
const enumCaseNamingFunction = funPrefixNamer("enum-cases", n => dartNameStyle(true, true, n));

// Escape the dollar sign, which is used in string interpolation
const stringEscape = utf16ConcatMap(
    escapeNonPrintableMapper(cp => isPrintable(cp) && cp !== 0x24, standardUnicodeHexEscape)
);

function isStartCharacter(codePoint: number): boolean {
    if (codePoint === 0x5f) return false; // underscore
    return isAscii(codePoint) && isLetter(codePoint);
}

function isPartCharacter(codePoint: number): boolean {
    return isStartCharacter(codePoint) || (isAscii(codePoint) && isDigit(codePoint));
}

const legalizeName = utf16LegalizeCharacters(isPartCharacter);

// FIXME: Handle acronyms consistently.  In particular, that means that
// we have to use namers to produce the getter and setter names - we can't
// just capitalize and concatenate.
// https://stackoverflow.com/questions/8277355/naming-convention-for-upper-case-abbreviations
function dartNameStyle(startWithUpper: boolean, upperUnderscore: boolean, original: string): string {
    const words = splitIntoWords(original);
    const firstWordStyle = upperUnderscore
        ? allUpperWordStyle
        : startWithUpper
        ? firstUpperWordStyle
        : allLowerWordStyle;
    const restWordStyle = upperUnderscore ? allUpperWordStyle : firstUpperWordStyle;
    return combineWords(
        words,
        legalizeName,
        firstWordStyle,
        restWordStyle,
        firstWordStyle,
        restWordStyle,
        upperUnderscore ? "_" : "",
        isStartCharacter
    );
}

type TopLevelDependents = {
    encoder: Name;
    decoder: Name;
};

export class DartRenderer extends ConvenienceRenderer {
    private readonly _gettersAndSettersForPropertyName = new Map<Name, [Name, Name]>();
    private _needEnumValues = false;
    private readonly _topLevelDependents = new Map<Name, TopLevelDependents>();
    private readonly _enumValues = new Map<EnumType, Name>();

    constructor(
        targetLanguage: TargetLanguage,
        renderContext: RenderContext,
        private readonly _options: OptionValues<typeof dartOptions>
    ) {
        super(targetLanguage, renderContext);
    }

    protected forbiddenNamesForGlobalNamespace(): string[] {
        return keywords;
    }

    protected forbiddenForObjectProperties(_c: ClassType, _className: Name): ForbiddenWordsInfo {
        return { names: [], includeGlobalForbidden: true };
    }

    protected makeNamedTypeNamer(): Namer {
        return typeNamingFunction;
    }

    protected namerForObjectProperty(): Namer {
        return propertyNamingFunction;
    }

    protected makeUnionMemberNamer(): Namer {
        return propertyNamingFunction;
    }

    protected makeEnumCaseNamer(): Namer {
        return enumCaseNamingFunction;
    }

    protected unionNeedsName(u: UnionType): boolean {
        return nullableFromUnion(u) === null;
    }

    protected namedTypeToNameForTopLevel(type: Type): Type | undefined {
        // If the top-level type doesn't contain any classes or unions
        // we have to define a class just for the `FromJson` method, in
        // emitFromJsonForTopLevel.
        return directlyReachableSingleNamedType(type);
    }

    protected get toJson(): string {
        return `to${this._options.methodNamesWithMap ? "Map" : "Json"}`;
    }

    protected get fromJson(): string {
        return `from${this._options.methodNamesWithMap ? "Map" : "Json"}`;
    }

    protected makeTopLevelDependencyNames(_t: Type, name: Name): DependencyName[] {
        const encoder = new DependencyName(
            propertyNamingFunction,
            name.order,
            lookup => `${lookup(name)}_${this.toJson}`
        );
        const decoder = new DependencyName(
            propertyNamingFunction,
            name.order,
            lookup => `${lookup(name)}_${this.fromJson}`
        );
        this._topLevelDependents.set(name, { encoder, decoder });
        return [encoder, decoder];
    }

    protected makeNamesForPropertyGetterAndSetter(
        _c: ClassType,
        _className: Name,
        _p: ClassProperty,
        _jsonName: string,
        name: Name
    ): [Name, Name] {
        const getterName = new DependencyName(propertyNamingFunction, name.order, lookup => `get_${lookup(name)}`);
        const setterName = new DependencyName(propertyNamingFunction, name.order, lookup => `set_${lookup(name)}`);
        return [getterName, setterName];
    }

    protected makePropertyDependencyNames(
        c: ClassType,
        className: Name,
        p: ClassProperty,
        jsonName: string,
        name: Name
    ): Name[] {
        const getterAndSetterNames = this.makeNamesForPropertyGetterAndSetter(c, className, p, jsonName, name);
        this._gettersAndSettersForPropertyName.set(name, getterAndSetterNames);
        return getterAndSetterNames;
    }

    protected makeNamedTypeDependencyNames(t: Type, name: Name): DependencyName[] {
        if (!(t instanceof EnumType)) return [];
        const enumValue = new DependencyName(propertyNamingFunction, name.order, lookup => `${lookup(name)}_values`);
        this._enumValues.set(t, enumValue);
        return [enumValue];
    }

    protected emitFileHeader(): void {
        if (this.leadingComments !== undefined) {
            this.emitCommentLines(this.leadingComments);
        }

        if (this._options.justTypes) return;

        this.emitLine("// To parse this JSON data, do");
        this.emitLine("//");
        this.forEachTopLevel("none", (_t, name) => {
            const { decoder } = defined(this._topLevelDependents.get(name));
            this.emitLine("//     final ", modifySource(decapitalize, name), " = ", decoder, "(jsonString);");
        });

        this.ensureBlankLine();
        if (this._options.requiredProperties) {
            this.emitLine("import 'package:meta/meta.dart';");
        }
        this.emitLine("import 'dart:convert';");
    }

    protected emitDescriptionBlock(lines: Sourcelike[]): void {
        this.emitCommentLines(lines, " * ", "/**", " */");
    }

    protected emitBlock(line: Sourcelike, f: () => void): void {
        this.emitLine(line, " {");
        this.indent(f);
        this.emitLine("}");
    }

    protected dartType(t: Type, withIssues: boolean = false): Sourcelike {
        return matchType<Sourcelike>(
            t,
            _anyType => maybeAnnotated(withIssues, anyTypeIssueAnnotation, "dynamic"),
            _nullType => maybeAnnotated(withIssues, nullTypeIssueAnnotation, "dynamic"),
            _boolType => "bool",
            _integerType => "int",
            _doubleType => "double",
            _stringType => "String",
            arrayType => ["List<", this.dartType(arrayType.items, withIssues), ">"],
            classType => this.nameForNamedType(classType),
            mapType => ["Map<String, ", this.dartType(mapType.values, withIssues), ">"],
            enumType => this.nameForNamedType(enumType),
            unionType => {
                const maybeNullable = nullableFromUnion(unionType);
                if (maybeNullable === null) {
                    return "dynamic";
                }
                return this.dartType(maybeNullable, withIssues);
            },
            transformedStringType => {
                switch (transformedStringType.kind) {
                    case "date-time":
                    case "date":
                        return "DateTime";
                    default:
                        return "String";
                }
            }
        );
    }

    protected mapList(itemType: Sourcelike, list: Sourcelike, mapper: Sourcelike): Sourcelike {
        return ["List<", itemType, ">.from(", list, ".map((x) => ", mapper, "))"];
    }

    protected mapMap(valueType: Sourcelike, map: Sourcelike, valueMapper: Sourcelike): Sourcelike {
        return ["Map.from(", map, ").map((k, v) => MapEntry<String, ", valueType, ">(k, ", valueMapper, "))"];
    }

    protected fromDynamicExpression(t: Type, ...dynamic: Sourcelike[]): Sourcelike {
        return matchType<Sourcelike>(
            t,
            _anyType => dynamic,
            _nullType => dynamic, // FIXME: check null
            _boolType => dynamic,
            _integerType => dynamic,
            _doubleType => [dynamic, ".toDouble()"],
            _stringType => dynamic,
            arrayType =>
                this.mapList(this.dartType(arrayType.items), dynamic, this.fromDynamicExpression(arrayType.items, "x")),
            classType => [this.nameForNamedType(classType), ".", this.fromJson, "(", dynamic, ")"],
            mapType =>
                this.mapMap(this.dartType(mapType.values), dynamic, this.fromDynamicExpression(mapType.values, "v")),
            enumType => [defined(this._enumValues.get(enumType)), ".map[", dynamic, "]"],
            unionType => {
                const maybeNullable = nullableFromUnion(unionType);
                if (maybeNullable === null) {
                    return dynamic;
                }
                return [dynamic, " == null ? null : ", this.fromDynamicExpression(maybeNullable, dynamic)];
            },
            transformedStringType => {
                switch (transformedStringType.kind) {
                    case "date-time":
                    case "date":
                        return ["DateTime.parse(", dynamic, ")"];
                    default:
                        return dynamic;
                }
            }
        );
    }

    protected toDynamicExpression(t: Type, ...dynamic: Sourcelike[]): Sourcelike {
        return matchType<Sourcelike>(
            t,
            _anyType => dynamic,
            _nullType => dynamic,
            _boolType => dynamic,
            _integerType => dynamic,
            _doubleType => dynamic,
            _stringType => dynamic,
            arrayType => this.mapList("dynamic", dynamic, this.toDynamicExpression(arrayType.items, "x")),
            _classType => [dynamic, ".", this.toJson, "()"],
            mapType => this.mapMap("dynamic", dynamic, this.toDynamicExpression(mapType.values, "v")),
            enumType => [defined(this._enumValues.get(enumType)), ".reverse[", dynamic, "]"],
            unionType => {
                const maybeNullable = nullableFromUnion(unionType);
                if (maybeNullable === null) {
                    return dynamic;
                }
                return [dynamic, " == null ? null : ", this.toDynamicExpression(maybeNullable, dynamic)];
            },
            transformedStringType => {
                switch (transformedStringType.kind) {
                    case "date-time":
                        return [dynamic, ".toIso8601String()"];
                    case "date":
                        return [
                            '"${',
                            dynamic,
                            ".year.toString().padLeft(4, '0')",
                            "}-${",
                            dynamic,
                            ".month.toString().padLeft(2, '0')}-${",
                            dynamic,
                            ".day.toString().padLeft(2, '0')}\""
                        ];
                    default:
                        return dynamic;
                }
            }
        );
    }

    protected emitClassDefinition(c: ClassType, className: Name): void {
        this.emitDescription(this.descriptionForType(c));
        this.emitBlock(["class ", className], () => {
            if (c.getProperties().size === 0) {
                this.emitLine(className, "();");
            } else {
<<<<<<< HEAD
                this.forEachClassProperty(c, "none", (name, _, p) => {
                    this.emitLine(
                        this._options.finalProperties ? "final " : "",
                        this.dartType(p.type, true),
                        " ",
                        name,
                        ";"
                    );
                });
                this.ensureBlankLine();

=======
>>>>>>> 5677524d
                this.emitLine(className, "({");
                this.indent(() => {
                    this.forEachClassProperty(c, "none", (name, _, _p) => {
                        this.emitLine(this._options.requiredProperties ? "@required " : "", "this.", name, ",");
                    });
                });
                this.emitLine("});");
                this.ensureBlankLine();

                this.forEachClassProperty(c, "none", (name, _, p) => {
                    this.emitLine(
                        this._options.finalProperties ? "final " : "",
                        this.dartType(p.type, true),
                        " ",
                        name,
                        ";"
                    );
                });
            }

            if (this._options.generateCopyWith) {
                this.ensureBlankLine();
                this.emitLine(className, " copyWith({");
                this.indent(() => {
                    this.forEachClassProperty(c, "none", (name, _, _p) => {
                        this.emitLine(this.dartType(_p.type, true), " ", name, ",");
                    });
                });
                this.emitLine("}) => ");
                this.indent(() => {
                    this.emitLine(className, "(");
                    this.indent(() => {
                        this.forEachClassProperty(c, "none", (name, _, _p) => {
                            this.emitLine(name, ": ", name, " ?? ", "this.", name, ",");
                        });
                    });
                    this.emitLine(");");
                });
            }

            if (this._options.justTypes) return;

            if (this._options.codersInClass) {
                this.ensureBlankLine();
                this.emitLine(
                    "factory ",
                    className,
                    ".from",
                    this._options.methodNamesWithMap ? "Json" : "RawJson",
                    "(String str) => ",
                    className,
                    ".",
                    this.fromJson,
                    "(json.decode(str));"
                );

                this.ensureBlankLine();
                this.emitLine(
                    "String ",
                    this._options.methodNamesWithMap ? "toJson() => " : "toRawJson() => ",
                    "json.encode(",
                    this.toJson,
                    "());"
                );
            }

            this.ensureBlankLine();
            this.emitLine("factory ", className, ".", this.fromJson, "(Map<String, dynamic> json) => ", className, "(");
            this.indent(() => {
                this.forEachClassProperty(c, "none", (name, jsonName, property) => {
                    this.emitLine(
                        name,
                        ": ",
                        this.fromDynamicExpression(property.type, 'json["', stringEscape(jsonName), '"]'),
                        ","
                    );
                });
            });
            this.emitLine(");");

            this.ensureBlankLine();

            this.emitLine("Map<String, dynamic> ", this.toJson, "() => {");
            this.indent(() => {
                this.forEachClassProperty(c, "none", (name, jsonName, property) => {
                    this.emitLine(
                        '"',
                        stringEscape(jsonName),
                        '": ',
                        this.toDynamicExpression(property.type, name),
                        ","
                    );
                });
            });
            this.emitLine("};");
        });
    }

    protected emitEnumDefinition(e: EnumType, enumName: Name): void {
        const caseNames: Sourcelike[] = Array.from(e.cases).map(c => this.nameForEnumCase(e, c));
        this.emitDescription(this.descriptionForType(e));
        this.emitLine("enum ", enumName, " { ", arrayIntercalate(", ", caseNames), " }");

        if (this._options.justTypes) return;

        this.ensureBlankLine();
        this.emitLine("final ", defined(this._enumValues.get(e)), " = EnumValues({");
        this.indent(() => {
            this.forEachEnumCase(e, "none", (name, jsonName, pos) => {
                const comma = pos === "first" || pos === "middle" ? "," : [];
                this.emitLine('"', stringEscape(jsonName), '": ', enumName, ".", name, comma);
            });
        });
        this.emitLine("});");

        this._needEnumValues = true;
    }

    protected emitEnumValues(): void {
        this.ensureBlankLine();
        this.emitMultiline(`class EnumValues<T> {
    Map<String, T> map;
    Map<T, String> reverseMap;

    EnumValues(this.map);

    Map<T, String> get reverse {
        if (reverseMap == null) {
            reverseMap = map.map((k, v) => new MapEntry(v, k));
        }
        return reverseMap;
    }
}`);
    }

    protected emitSourceStructure(): void {
        this.emitFileHeader();

        if (!this._options.justTypes && !this._options.codersInClass) {
            this.forEachTopLevel("leading-and-interposing", (t, name) => {
                const { encoder, decoder } = defined(this._topLevelDependents.get(name));

                this.emitLine(
                    this.dartType(t),
                    " ",
                    decoder,
                    "(String str) => ",
                    this.fromDynamicExpression(t, "json.decode(str)"),
                    ";"
                );

                this.ensureBlankLine();

                this.emitLine(
                    "String ",
                    encoder,
                    "(",
                    this.dartType(t),
                    " data) => json.encode(",
                    this.toDynamicExpression(t, "data"),
                    ");"
                );

                // this.emitBlock(["String ", encoder, "(", this.dartType(t), " data)"], () => {
                //     this.emitJsonEncoderBlock(t);
                // });
            });
        }

        this.forEachNamedType(
            "leading-and-interposing",
            (c: ClassType, n: Name) => this.emitClassDefinition(c, n),
            (e, n) => this.emitEnumDefinition(e, n),
            (_e, _n) => {
                // We don't support this yet.
            }
        );

        if (this._needEnumValues) {
            this.emitEnumValues();
        }
    }
}<|MERGE_RESOLUTION|>--- conflicted
+++ resolved
@@ -457,20 +457,6 @@
             if (c.getProperties().size === 0) {
                 this.emitLine(className, "();");
             } else {
-<<<<<<< HEAD
-                this.forEachClassProperty(c, "none", (name, _, p) => {
-                    this.emitLine(
-                        this._options.finalProperties ? "final " : "",
-                        this.dartType(p.type, true),
-                        " ",
-                        name,
-                        ";"
-                    );
-                });
-                this.ensureBlankLine();
-
-=======
->>>>>>> 5677524d
                 this.emitLine(className, "({");
                 this.indent(() => {
                     this.forEachClassProperty(c, "none", (name, _, _p) => {
